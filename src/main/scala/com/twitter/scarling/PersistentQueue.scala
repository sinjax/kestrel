--- conflicted
+++ resolved
@@ -44,38 +44,21 @@
 
   private val queuePath: String = new File(persistencePath, name).getCanonicalPath()
 
-<<<<<<< HEAD
-    // current size of all data in the queue:
-    private var queueSize: Long = 0
-
-    // # of items EVER added to the queue:
-    private var _totalItems: Long = 0
-
-    // # of items that were expired by the time they were read:
-    private var _totalExpired: Long = 0
-=======
   // current size of all data in the queue:
-  private var queueSize: Int = 0
+  private var queueSize: Long = 0
 
   // # of items EVER added to the queue:
-  private var _totalItems: Int = 0
+  private var _totalItems: Long = 0
 
   // # of items that were expired by the time they were read:
-  private var _totalExpired: Int = 0
->>>>>>> aaa74630
+  private var _totalExpired: Long = 0
 
   // age (in milliseconds) of the last item read from the queue:
   private var _currentAge: Long = 0
 
-<<<<<<< HEAD
-    private var queue = new Queue[(Long, Array[Byte])]
-    private var journal: FileOutputStream = null
-    private var _journalSize: Long = 0
-=======
   private var queue = new Queue[(Long, Array[Byte])]
   private var journal: FileOutputStream = null
-  private var _journalSize: Int = 0
->>>>>>> aaa74630
+  private var _journalSize: Long = 0
 
   // small temporary buffer for formatting ADD transactions into the journal:
   private var byteBuffer = new ByteArrayOutputStream(16)
@@ -209,55 +192,6 @@
       return
     }
 
-<<<<<<< HEAD
-    private def replayJournal: Unit = {
-        queueSize = 0
-
-        try {
-            val fileIn = new FileInputStream(queuePath)
-            val in = new DataInputStream(fileIn)
-            var offset: Long = 0
-            val intReader = new IntReader(ByteOrder.LITTLE_ENDIAN)
-
-            log.info("Replaying transaction journal for '%s'", name)
-            var eof = false
-            while (!eof) {
-                in.read() match {
-                    case -1 => {
-                        eof = true
-                    }
-                    case CMD_ADD => {
-                        val size = intReader.readInt(in)
-                        val data = new Array[Byte](size)
-                        in.readFully(data)
-                        queue += (System.currentTimeMillis, data)
-                        queueSize += data.length
-                        offset += (5 + data.length)
-                    }
-                    case CMD_REMOVE => {
-                        queueSize -= queue.dequeue._2.length
-                        offset += 1
-                    }
-                    case n => {
-                        log.error("INVALID opcode in journal at byte %d: %d", offset, n)
-                        throw new IOException("invalid opcode")
-                    }
-                }
-            }
-
-            _journalSize = offset
-            log.info("Finished transaction journal for '%s' (%d items, %d bytes)", name, size, offset)
-        } catch {
-            case e: FileNotFoundException => {
-                log.info("No transaction journal for '%s'; starting with empty queue.", name)
-            }
-            case e: IOException => {
-                log.error(e, "Exception replaying journal for '%s'", name)
-                log.error("DATA MAY HAVE BEEN LOST!")
-                // this can happen if the server died abruptly in the middle
-                // of writing a journal. not awesome but we should recover.
-            }
-=======
     log.info("Rolling journal file for '%s'", name)
     journal.close
 
@@ -274,7 +208,7 @@
     try {
       val fileIn = new FileInputStream(queuePath)
       val in = new DataInputStream(fileIn)
-      var offset = 0
+      var offset: Long = 0
       val intReader = new IntReader(ByteOrder.LITTLE_ENDIAN)
 
       log.info("Replaying transaction journal for '%s'", name)
@@ -296,7 +230,6 @@
           case n =>
             log.error("INVALID opcode in journal at byte %d: %d", offset, n)
             throw new IOException("invalid opcode")
->>>>>>> aaa74630
         }
       }
 
