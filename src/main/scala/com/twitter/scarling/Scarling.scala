package com.twitter.scarling

import java.net.InetSocketAddress
import java.util.Properties
import java.util.concurrent.{Executors, ExecutorService, TimeUnit}
import scala.actors.{Actor, Scheduler}
import scala.actors.Actor._
import scala.collection.mutable
import org.apache.mina.common._
import org.apache.mina.filter.codec.ProtocolCodecFilter
import org.apache.mina.transport.socket.nio.{SocketAcceptor, SocketAcceptorConfig, SocketSessionConfig}
import net.lag.extensions._
import net.lag.configgy.{Config, Configgy}
import net.lag.logging.Logger


class Counter {
<<<<<<< HEAD
    private var value: Long = 0

    def get = synchronized { value }
    def set(n: Int) = synchronized { value = n }
    def incr = synchronized { value += 1; value }
    def incr(n: Int) = synchronized { value += n; value }
    def decr = synchronized { value -= 1; value }
    override def toString = synchronized { value.toString }
=======
  private var value = 0

  def get = synchronized { value }
  def set(n: Int) = synchronized { value = n }
  def incr = synchronized { value += 1; value }
  def incr(n: Int) = synchronized { value += n; value }
  def decr = synchronized { value -= 1; value }
  override def toString = synchronized { value.toString }
>>>>>>> aaa74630
}


object ScarlingStats {
  val bytesRead = new Counter
  val bytesWritten = new Counter
  val sessions = new Counter
  val totalConnections = new Counter
  val getRequests = new Counter
  val setRequests = new Counter
  val sessionID = new Counter
}


object Scarling {
  private val log = Logger.get

  var queues: QueueCollection = null

  private val _expiryStats = new mutable.HashMap[String, Int]
  private val _startTime = System.currentTimeMillis

  private var configFilename = "/etc/scarling.conf"

  // load build info
  private var buildProperties = new Properties
  buildProperties.load(getClass.getResource("build.properties").openStream)
  val SERVER_NAME = buildProperties.getProperty("name")
  val VERSION = buildProperties.getProperty("version")
  val BUILD_NAME = buildProperties.getProperty("build_name")


  ByteBuffer.setUseDirectBuffers(false)
  ByteBuffer.setAllocator(new SimpleByteBufferAllocator())

  var acceptorExecutor: ExecutorService = null
  var acceptor: IoAcceptor = null

  def main(args: Array[String]) = {
    parseArgs(args.toList)
    Configgy.configure(configFilename)
    startup(Configgy.config)
  }

  def startup(config: Config) = {
    val listenAddress = config.get("host", "0.0.0.0")
    val listenPort = config.getInt("port", 22122)
    queues = new QueueCollection(config.get("queue_path", "/tmp"))
    PersistentQueue.maxJournalSize = config.getInt("max_journal_size", 16 * 1024 * 1024)

    acceptorExecutor = Executors.newCachedThreadPool()
    acceptor = new SocketAcceptor(Runtime.getRuntime().availableProcessors() + 1, acceptorExecutor)

    // mina garbage:
    acceptor.getDefaultConfig.setThreadModel(ThreadModel.MANUAL)
    val saConfig = new SocketAcceptorConfig
    saConfig.setReuseAddress(true)
    saConfig.setBacklog(1000)
    saConfig.getSessionConfig.setTcpNoDelay(true)
    saConfig.getFilterChain.addLast("codec", new ProtocolCodecFilter(new memcache.Encoder, new memcache.Decoder))
    acceptor.bind(new InetSocketAddress(listenAddress, listenPort), new IoHandlerActorAdapter((session: IoSession) => new ScarlingHandler(session, config)), saConfig)

    log.info("Scarling started.")
  }

  private def parseArgs(args: List[String]): Unit = {
    args match {
      case "-f" :: filename :: xs =>
        configFilename = filename
        parseArgs(xs)
      case "--help" :: xs =>
        help
      case unknown :: Nil =>
        Console.println("Unknown command-line option: " + unknown)
        help
      case Nil =>
    }
  }

  private def help = {
    Console.println
    Console.println("scarling %s (%s)".format(VERSION, BUILD_NAME))
    Console.println("options:")
    Console.println("    -f <filename>")
    Console.println("        load config file (default: %s)".format(configFilename))
    Console.println
    System.exit(0)
  }

  def shutdown = {
    log.info("Shutting down!")
    queues.shutdown
    acceptor.unbindAll
    Scheduler.shutdown
    acceptorExecutor.shutdown
    acceptorExecutor.awaitTermination(5, TimeUnit.SECONDS)
  }

  def uptime = (System.currentTimeMillis - _startTime) / 1000
}<|MERGE_RESOLUTION|>--- conflicted
+++ resolved
@@ -15,17 +15,7 @@
 
 
 class Counter {
-<<<<<<< HEAD
-    private var value: Long = 0
-
-    def get = synchronized { value }
-    def set(n: Int) = synchronized { value = n }
-    def incr = synchronized { value += 1; value }
-    def incr(n: Int) = synchronized { value += n; value }
-    def decr = synchronized { value -= 1; value }
-    override def toString = synchronized { value.toString }
-=======
-  private var value = 0
+  private var value: Long = 0
 
   def get = synchronized { value }
   def set(n: Int) = synchronized { value = n }
@@ -33,7 +23,6 @@
   def incr(n: Int) = synchronized { value += n; value }
   def decr = synchronized { value -= 1; value }
   override def toString = synchronized { value.toString }
->>>>>>> aaa74630
 }
 
 
