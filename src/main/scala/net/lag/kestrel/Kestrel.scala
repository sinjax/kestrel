/*
 * Copyright 2009 Twitter, Inc.
 * Copyright 2009 Robey Pointer <robeypointer@gmail.com>
 *
 * Licensed under the Apache License, Version 2.0 (the "License"); you may
 * not use this file except in compliance with the License. You may obtain
 * a copy of the License at
 *
 *     http://www.apache.org/licenses/LICENSE-2.0
 *
 * Unless required by applicable law or agreed to in writing, software
 * distributed under the License is distributed on an "AS IS" BASIS,
 * WITHOUT WARRANTIES OR CONDITIONS OF ANY KIND, either express or implied.
 * See the License for the specific language governing permissions and
 * limitations under the License.
 */

package net.lag.kestrel

import java.net.InetSocketAddress
import java.util.concurrent._
import java.util.concurrent.atomic.AtomicInteger
import scala.collection.{immutable, mutable}
import com.twitter.concurrent.NamedPoolThreadFactory
import com.twitter.conversions.time._
import com.twitter.finagle.builder.Server
import com.twitter.libkestrel.config._
import com.twitter.logging.Logger
import com.twitter.ostrich.admin.{PeriodicBackgroundProcess, RuntimeEnvironment, Service, ServiceTracker}
import com.twitter.ostrich.stats.Stats
import com.twitter.util.{Duration, Eval, Time, Timer => TTimer, TimerTask => TTimerTask}
import org.jboss.netty.bootstrap.ServerBootstrap
import org.jboss.netty.channel.{Channel, ChannelFactory, ChannelPipelineFactory, Channels}
import org.jboss.netty.channel.group.DefaultChannelGroup
import org.jboss.netty.channel.socket.nio.NioServerSocketChannelFactory
import org.jboss.netty.util.{HashedWheelTimer, Timeout, Timer, TimerTask}
import org.apache.thrift.protocol._
import com.twitter.finagle.thrift._
import config._

import com.twitter.finagle.builder.{ServerBuilder, Server => FinagleServer}
import com.twitter.finagle.stats.OstrichStatsReceiver
import com.twitter.finagle.util.{Timer => FinagleTimer}
import com.twitter.libkestrel._
import com.twitter.util.Future
import com.twitter.naggati.Codec
import com.twitter.naggati.codec.{MemcacheResponse, MemcacheRequest, MemcacheCodec}
import com.twitter.finagle.{ClientConnection, Codec => FinagleCodec, Service => FinagleService}

class Kestrel(defaultQueueBuilder: QueueBuilder, queueBuilders: Seq[QueueBuilder],
              listenAddress: String, memcacheListenPort: Option[Int], textListenPort: Option[Int],
              thriftListenPort: Option[Int], queuePath: String,
              expirationTimerFrequency: Option[Duration], clientTimeout: Option[Duration],
              maxOpenTransactions: Int, debugLogQueues: List[String] = Nil)
      extends Service {
  private val log = Logger.get(getClass.getName)

  var queueCollection: QueueCollection = null
  var timer: Timer = null
<<<<<<< HEAD
  var memcacheService: Option[FinagleServer] = None
  var textService: Option[FinagleServer] = None
=======
  var journalSyncScheduler: ScheduledExecutorService = null
  var executor: ExecutorService = null
  var channelFactory: ChannelFactory = null
  var memcacheAcceptor: Option[Channel] = None
>>>>>>> 59c72664
  var textAcceptor: Option[Channel] = None
  var thriftService: Option[FinagleServer] = None

  def thriftCodec = ThriftServerFramedCodec()

  private def finagledCodec[Req, Resp](codec: => Codec[Resp]) = {
    new FinagleCodec[Req, Resp] {
      def pipelineFactory = codec.pipelineFactory
    }
  }

  def startFinagleServer[Req, Resp](
    name: String,
    port: Int,
    finagleCodec: FinagleCodec[Req, Resp]
  )(factory: ClientConnection => FinagleService[Req, Resp]): FinagleServer = {
    val address = new InetSocketAddress(listenAddress, port)
    val builder = ServerBuilder()
      .codec(finagleCodec)
      .name(name)
      .reportTo(new OstrichStatsReceiver)
      .bindTo(address)
    clientTimeout.foreach { timeout => builder.readTimeout(timeout) }
    // calling build() is equivalent to calling start() in finagle.
    builder.build(factory)
  }

  def startThriftServer(
    name: String,
    port: Int
  ): FinagleServer = {
    val address = new InetSocketAddress(listenAddress, port)
    val builder = ServerBuilder()
      .codec(thriftCodec)
      .name(name)
      .reportTo(new OstrichStatsReceiver)
      .bindTo(address)
    clientTimeout.foreach { timeout => builder.readTimeout(timeout) }
    // calling build() is equivalent to calling start() in finagle.
    builder.build(connection => {
      val handler = new ThriftHandler(connection, queueCollection, maxOpenTransactions)
      new ThriftFinagledService(handler, new TBinaryProtocol.Factory())
    })
  }

  private def bytesRead(n: Int) {
    Stats.incr("bytes_read", n)
  }

  private def bytesWritten(n: Int) {
    Stats.incr("bytes_written", n)
  }

  def start() {
    log.info("Kestrel config: listenAddress=%s memcachePort=%s textPort=%s queuePath=%s " +
             "expirationTimerFrequency=%s clientTimeout=%s maxOpenTransactions=%d",
             listenAddress, memcacheListenPort, textListenPort, queuePath,
             expirationTimerFrequency, clientTimeout, maxOpenTransactions)

<<<<<<< HEAD
    // this means no timeout will be at better granularity than 10ms.
    // FIXME: would make more sense to use the finagle Timer. but they'd have to expose it.
    timer = new HashedWheelTimer(10, TimeUnit.MILLISECONDS)
    queueCollection = new QueueCollection(queuePath, new FinagleTimer(timer), defaultQueueBuilder,
      queueBuilders)
=======
    // this means no timeout will be at better granularity than 100 ms.
    timer = new HashedWheelTimer(100, TimeUnit.MILLISECONDS)

    journalSyncScheduler =
      new ScheduledThreadPoolExecutor(
        Runtime.getRuntime.availableProcessors,
        new NamedPoolThreadFactory("journal-sync", true),
        new RejectedExecutionHandler {
          override def rejectedExecution(r: Runnable, executor: ThreadPoolExecutor) {
            log.warning("Rejected journal fsync")
          }
        })

    queueCollection = new QueueCollection(queuePath, new NettyTimer(timer), journalSyncScheduler, defaultQueueConfig, builders)
>>>>>>> 59c72664
    queueCollection.loadQueues()

    Stats.addGauge("items") { queueCollection.currentItems.toDouble }
    Stats.addGauge("bytes") { queueCollection.currentBytes.toDouble }

    // finagle setup:
    val memcachePipelineFactoryCodec = finagledCodec[MemcacheRequest, MemcacheResponse] {
      MemcacheCodec.asciiCodec(bytesRead, bytesWritten)
    }
    memcacheService = memcacheListenPort.map { port =>
      startFinagleServer("kestrel-memcache", port, memcachePipelineFactoryCodec) { connection =>
        new MemcacheHandler(connection, queueCollection, maxOpenTransactions)
      }
    }

    val textPipelineFactory = finagledCodec[TextRequest, TextResponse] {
      TextCodec(bytesRead, bytesWritten)
    }
    textService = textListenPort.map { port =>
      startFinagleServer("kestrel-text", port, textPipelineFactory) { connection =>
        new TextHandler(connection, queueCollection, maxOpenTransactions)
      }
    }

    thriftService = thriftListenPort.map { port => startThriftServer("kestrel-thrift", port) }

    // optionally, start a periodic timer to clean out expired items.
    if (expirationTimerFrequency.isDefined) {
      log.info("Starting up background expiration task.")
      new PeriodicBackgroundProcess("background-expiration", expirationTimerFrequency.get) {
        def periodic() {
          Kestrel.this.queueCollection.flushAllExpired()
        }
      }.start()
    }

    if (!debugLogQueues.isEmpty) {
      new PeriodicBackgroundProcess("debug-logger", 1.second) {
        def periodic() {
          debugLogQueues.foreach { queueName =>
            Kestrel.this.queueCollection.debugLog(queueName)
          }
        }
      }.start()
    }
  }

  def shutdown() {
    log.info("Shutting down!")

    memcacheService.foreach { _.close() }
    textService.foreach { _.close() }
    thriftService.foreach { _.close() }
    queueCollection.shutdown()

    timer.stop()
    timer = null
    journalSyncScheduler.shutdown()
    journalSyncScheduler.awaitTermination(5, TimeUnit.SECONDS)
    journalSyncScheduler = null
    log.info("Goodbye.")
  }
}

object Kestrel {
  val log = Logger.get(getClass.getName)
  var kestrel: Kestrel = null
  var runtime: RuntimeEnvironment = null

  private val startTime = Time.now

  // track concurrent sessions
  val sessions = new AtomicInteger()
  val sessionId = new AtomicInteger()

  def main(args: Array[String]): Unit = {
    try {
      runtime = RuntimeEnvironment(this, args)
      kestrel = runtime.loadRuntimeConfig[Kestrel]()

      Stats.addGauge("connections") { sessions.get().toDouble }

      kestrel.start()
    } catch {
      case e =>
        log.error(e, "Exception during startup; exiting!")
        System.exit(1)
    }
    log.info("Kestrel %s started.", runtime.jarVersion)
  }

  def uptime() = Time.now - startTime
}<|MERGE_RESOLUTION|>--- conflicted
+++ resolved
@@ -57,16 +57,10 @@
 
   var queueCollection: QueueCollection = null
   var timer: Timer = null
-<<<<<<< HEAD
+  var journalSyncScheduler: ScheduledExecutorService = null
+  var executor: ExecutorService = null
   var memcacheService: Option[FinagleServer] = None
   var textService: Option[FinagleServer] = None
-=======
-  var journalSyncScheduler: ScheduledExecutorService = null
-  var executor: ExecutorService = null
-  var channelFactory: ChannelFactory = null
-  var memcacheAcceptor: Option[Channel] = None
->>>>>>> 59c72664
-  var textAcceptor: Option[Channel] = None
   var thriftService: Option[FinagleServer] = None
 
   def thriftCodec = ThriftServerFramedCodec()
@@ -125,13 +119,6 @@
              listenAddress, memcacheListenPort, textListenPort, queuePath,
              expirationTimerFrequency, clientTimeout, maxOpenTransactions)
 
-<<<<<<< HEAD
-    // this means no timeout will be at better granularity than 10ms.
-    // FIXME: would make more sense to use the finagle Timer. but they'd have to expose it.
-    timer = new HashedWheelTimer(10, TimeUnit.MILLISECONDS)
-    queueCollection = new QueueCollection(queuePath, new FinagleTimer(timer), defaultQueueBuilder,
-      queueBuilders)
-=======
     // this means no timeout will be at better granularity than 100 ms.
     timer = new HashedWheelTimer(100, TimeUnit.MILLISECONDS)
 
@@ -145,8 +132,8 @@
           }
         })
 
-    queueCollection = new QueueCollection(queuePath, new NettyTimer(timer), journalSyncScheduler, defaultQueueConfig, builders)
->>>>>>> 59c72664
+    queueCollection = new QueueCollection(queuePath, new FinagleTimer(timer), journalSyncScheduler,
+      defaultQueueBuilder, queueBuilders)
     queueCollection.loadQueues()
 
     Stats.addGauge("items") { queueCollection.currentItems.toDouble }
