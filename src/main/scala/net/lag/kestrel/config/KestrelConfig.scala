/*
 * Copyright 2009 Twitter, Inc.
 * Copyright 2009 Robey Pointer <robeypointer@gmail.com>
 *
 * Licensed under the Apache License, Version 2.0 (the "License"); you may
 * not use this file except in compliance with the License. You may obtain
 * a copy of the License at
 *
 *     http://www.apache.org/licenses/LICENSE-2.0
 *
 * Unless required by applicable law or agreed to in writing, software
 * distributed under the License is distributed on an "AS IS" BASIS,
 * WITHOUT WARRANTIES OR CONDITIONS OF ANY KIND, either express or implied.
 * See the License for the specific language governing permissions and
 * limitations under the License.
 */

package net.lag.kestrel
package config

import com.twitter.conversions.storage._
import com.twitter.conversions.time._
import com.twitter.libkestrel.{ConcurrentBlockingQueue, QueueItem}
import com.twitter.libkestrel.config._
import com.twitter.logging.Logger
import com.twitter.logging.config._
import com.twitter.ostrich.admin.{RuntimeEnvironment, ServiceTracker}
import com.twitter.ostrich.admin.config._
<<<<<<< HEAD
import com.twitter.ostrich.stats.Stats
import com.twitter.util.{Config, Duration, StorageUnit, Time}
import java.io.File
=======
import com.twitter.util.{Config, Duration, StorageUnit}

case class QueueConfig(
  maxItems: Int,
  maxSize: StorageUnit,
  maxItemSize: StorageUnit,
  maxAge: Option[Duration],
  defaultJournalSize: StorageUnit,
  maxMemorySize: StorageUnit,
  maxJournalSize: StorageUnit,
  discardOldWhenFull: Boolean,
  keepJournal: Boolean,
  syncJournal: Duration,
  expireToQueue: Option[String],
  maxExpireSweep: Int,
  fanoutOnly: Boolean,
  maxQueueAge: Option[Duration]
) {
  override def toString() = {
    ("maxItems=%d maxSize=%s maxItemSize=%s maxAge=%s defaultJournalSize=%s maxMemorySize=%s " +
     "maxJournalSize=%s discardOldWhenFull=%s keepJournal=%s syncJournal=%s " +
     "expireToQueue=%s maxExpireSweep=%d fanoutOnly=%s maxQueueAge=%s").format(maxItems, maxSize,
     maxItemSize, maxAge, defaultJournalSize, maxMemorySize, maxJournalSize, discardOldWhenFull,
     keepJournal, syncJournal, expireToQueue, maxExpireSweep, fanoutOnly, maxQueueAge)
  }
}
>>>>>>> 5c5e75bb

class QueueBuilder extends Config[JournaledQueueConfig] {
  /**
   * Name of the queue being configured.
   */
  var name = required[String]

  /**
   * Set a hard limit on the number of bytes a single queued item can contain.
   * An add request for an item larger than this will be rejected.
   */
  var maxItemSize: StorageUnit = Long.MaxValue.bytes

  /**
   * If false, don't keep a journal file for this queue. When kestrel exits, any remaining contents
   * in the queue will be lost.
   */
  var journaled: Boolean = true

  /**
   * Maximum size of an individual journal file before libkestrel moves to a new file. In the
   * (normal) state where a queue is usually empty, this is the amount of disk space a queue
   * should consume before moving to a new file and erasing the old one.
   */
  var journalSize: StorageUnit = 16.megabytes

  /**
   * How often to sync the journal file. To sync after every write, set this to `0.milliseconds`.
   * To never sync, set it to `Duration.MaxValue`. Syncing the journal will reduce the maximum
   * throughput of the server in exchange for a lower chance of losing data.
   */
  var syncJournal: Duration = Duration.MaxValue

  /**
   * Optionally move "retired" journal files to this folder. Normally, once a journal file only
   * refers to items that have all been removed, it's erased.
   */
  var saveArchivedJournals: Option[File] = None

  /**
   * How often to check this queue for expired items and proactively remove them. This prevents
   * rarely-used queues from filling up with expired items.
   */
  var checkpointTimer: Duration = 1.second

  /**
   * Builder to use for readers of this queue that aren't named in readerBuilders.
   */
  val defaultReader: QueueReaderBuilder = new QueueReaderBuilder()

  /**
   * Builders to use for specific readers of this queue.
   */
  var readers: Map[String, QueueReaderBuilder] = Map()

  def apply() = {
    validate()
    JournaledQueueConfig(
      name = name.value,
      maxItemSize = maxItemSize,
      journaled = journaled,
      journalSize = journalSize,
      syncJournal = syncJournal,
      saveArchivedJournals = saveArchivedJournals,
      checkpointTimer = checkpointTimer,
      readerConfigs = readers.map { case (k, v) => (k, v()) }.toMap,
      defaultReaderConfig = defaultReader()
    )
  }
}

class QueueReaderBuilder extends Config[JournaledQueueReaderConfig] {
  /**
   * Set a hard limit on the number of items this queue can hold. When the queue is full,
   * `discardOldWhenFull` dictates the behavior when a client attempts to add another item.
   */
  var maxItems: Int = Int.MaxValue

  /**
   * Set a hard limit on the number of bytes (of data in queued items) this queue can hold.
   * When the queue is full, discardOldWhenFull dictates the behavior when a client attempts
   * to add another item.
   */
  var maxSize: StorageUnit = Long.MaxValue.bytes

  /**
   * Keep only this much of the queue in memory. The journal will be used to store backlogged
   * items, and they'll be read back into memory as the queue is drained. This setting is a release
   * valve to keep a backed-up queue from consuming all memory.
   */
  var maxMemorySize: StorageUnit = 128.megabytes

  /**
   * Expiration time for items on this queue. Any item that has been sitting on the queue longer
   * than this duration will be discarded. Clients may also attach an expiration time when adding
   * items to a queue, but if the expiration time is longer than `maxAge`, `max_Age` will be
   * used instead.
   */
  var maxAge: Option[Duration] = None

  /**
   * If this is false, when a queue is full, clients attempting to add another item will get an
   * error. No new items will be accepted. If this is true, old items will be discarded to make
   * room for the new one. This settting has no effect unless at least one of `maxItems` or
   * `maxSize` is set.
   */
  var discardOldWhenFull: Boolean = false

  /**
   * Name of a queue to add expired items to. If set, expired items are added to the requested
   * queue as if by a `SET` command. This can be used to implement special processing for expired
   * items, or to implement a simple "delayed processing" queue.
   */
  var expireToQueue: Option[String] = None

  /**
   * Maximum number of expired items to move into the `expireToQueue` at once.
   */
  var maxExpireSweep: Int = Int.MaxValue

  /**
   * Name of a queue to send an item to if a client fetches the item and aborts it. Normally an
   * aborted item is just given to another client to try, but if this is set, any aborted item is
   * moved to another queue.
   *
   * This can be used to send items to a temporary "holding queue" in case they are being aborted
   * due to some temporary failure. If the "holding queue" has a `maxAge` and `expireToQueue` set,
   * it will hold the item out of circulation for a while and then put the item back.
   *
   * This can also be used in combination with `puntManyErrorsToQueue`. Items with
   * `puntManyErrorCount` errors will be punted according to that rule, and others with smaller
   * error counts will follow this rule.
   */
  var puntErrorToQueue: Option[String] = None

  /**
   * Name of a queue to send "excessively erroring" items to. Each time an item is fetched but
   * aborted, that item's error count is incremented and it's given to the next client. If an item
   * is aborted `puntManyErrorCount` consecutive times, and `puntManyErrorsToQueue` is set, the
   * item will be moved to that queue.
   *
   * This can be used to take items out of circulation and put them in an error queue for later
   * investigation, in case the item is causing clients to crash. It can also be used to move items
   * aside for retry later, in case the items are being aborted due to some temporary failure.
   */
  var puntManyErrorsToQueue: Option[String] = None

  /**
   * Number of times an item can be aborted before it's sent to the `puntErrorsToQueue` queue (if
   * one is set).
   */
  var puntManyErrorsCount = 100

  private[this] def put(queueName: String)(item: QueueItem) {
    Kestrel.kestrel.queueCollection.writer(queueName).foreach {
      _.put(item.data, Time.now, None, item.errorCount)
    }
  }

  private[this] def moveManyErrors(queueName: String)(item: QueueItem): Boolean = {
    if (item.errorCount >= puntManyErrorsCount) {
      put(queueName)(item)
      true
    } else {
      puntErrorToQueue.map { moveError(_)(item) }.getOrElse(false)
    }
  }

  private[this] def moveError(queueName: String)(item: QueueItem): Boolean = {
    put(queueName)(item)
    true
  }

  /**
   * Expiration time for the queue itself.  If the queue is empty and older
   * than this value then we should delete it.
   */
  var maxQueueAge: Option[Duration] = None

  def apply() = {
<<<<<<< HEAD
    JournaledQueueReaderConfig(
      maxItems = maxItems,
      maxSize = maxSize,
      maxMemorySize = maxMemorySize,
      maxAge = maxAge,
      fullPolicy = if (discardOldWhenFull) {
        ConcurrentBlockingQueue.FullPolicy.DropOldest
      } else {
        ConcurrentBlockingQueue.FullPolicy.RefusePuts
      },
      processExpiredItem = expireToQueue.map { put(_) _ }.getOrElse { _ => () },
      errorHandler = puntManyErrorsToQueue.map {
        moveManyErrors(_) _
      }.orElse {
        puntErrorToQueue.map { moveError(_) _ }
      }.getOrElse { _ => false },
      maxExpireSweep = maxExpireSweep,
      deliveryLatency = { (reader, timing) =>
        Stats.addMetric("delivery_latency_msec", timing.inMilliseconds.toInt)
        Stats.addMetric("q/" + reader.fullname + "/delivery_latency_msec", timing.inMilliseconds.toInt)
      },
      timeoutLatency = { (reader, timing) =>
        Stats.addMetric("get_timeout_msec", timing.inMilliseconds.toInt)
        Stats.addMetric("q/" + reader.fullname + "/get_timeout_msec", timing.inMilliseconds.toInt)
      }
    )
=======
    QueueConfig(maxItems, maxSize, maxItemSize, maxAge, defaultJournalSize, maxMemorySize,
                maxJournalSize, discardOldWhenFull, keepJournal, syncJournal,
                expireToQueue, maxExpireSweep, fanoutOnly, maxQueueAge)
>>>>>>> 5c5e75bb
  }
}

trait KestrelConfig extends ServerConfig[Kestrel] {
  /**
   * Settings for a queue that isn't explicitly listed in `queues`.
   */
  val default: QueueBuilder = new QueueBuilder() { name = "" }

  /**
   * Specific per-queue config.
   */
  var queues: List[QueueBuilder] = Nil

  /**
   * Address to listen for client connections. By default, accept from any interface.
   */
  var listenAddress: String = "0.0.0.0"

  /**
   * Port for accepting memcache protocol connections. 22133 is the standard port.
   */
  var memcacheListenPort: Option[Int] = Some(22133)

  /**
   * Port for accepting text protocol connections.
   */
  var textListenPort: Option[Int] = Some(2222)

  /**
   * Port for accepting thrift protocol connections.
   */
  var thriftListenPort: Option[Int] = Some(2229)

  /**
   * Where queue journals should be stored. Each queue will have its own files in this folder.
   */
  var queuePath: String = "/tmp"

  /**
   * If you would like a timer to periodically sweep through queues and clean up expired items
   * (when they are at the head of a queue), set the timer's frequency here. This is only useful
   * for queues that are rarely (or never) polled, but may contain short-lived items.
   */
  var expirationTimerFrequency: Option[Duration] = None

  /**
   * An optional timeout for idle client connections. A client that hasn't sent a request in this
   * period of time will be disconnected.
   */
  var clientTimeout: Option[Duration] = None

  /**
   * Maximum # of transactions (incomplete GETs) each client can have open at one time.
   */
  var maxOpenTransactions: Int = 1

  /**
   * For debugging: Every second, log relevant stats about these named queues.
   */
  var debugLogQueues: List[String] = Nil

  def apply(runtime: RuntimeEnvironment) = {
    new Kestrel(
      default, queues, listenAddress, memcacheListenPort, textListenPort, thriftListenPort,
      queuePath, expirationTimerFrequency, clientTimeout, maxOpenTransactions, debugLogQueues
    )
  }
}<|MERGE_RESOLUTION|>--- conflicted
+++ resolved
@@ -26,38 +26,9 @@
 import com.twitter.logging.config._
 import com.twitter.ostrich.admin.{RuntimeEnvironment, ServiceTracker}
 import com.twitter.ostrich.admin.config._
-<<<<<<< HEAD
 import com.twitter.ostrich.stats.Stats
 import com.twitter.util.{Config, Duration, StorageUnit, Time}
 import java.io.File
-=======
-import com.twitter.util.{Config, Duration, StorageUnit}
-
-case class QueueConfig(
-  maxItems: Int,
-  maxSize: StorageUnit,
-  maxItemSize: StorageUnit,
-  maxAge: Option[Duration],
-  defaultJournalSize: StorageUnit,
-  maxMemorySize: StorageUnit,
-  maxJournalSize: StorageUnit,
-  discardOldWhenFull: Boolean,
-  keepJournal: Boolean,
-  syncJournal: Duration,
-  expireToQueue: Option[String],
-  maxExpireSweep: Int,
-  fanoutOnly: Boolean,
-  maxQueueAge: Option[Duration]
-) {
-  override def toString() = {
-    ("maxItems=%d maxSize=%s maxItemSize=%s maxAge=%s defaultJournalSize=%s maxMemorySize=%s " +
-     "maxJournalSize=%s discardOldWhenFull=%s keepJournal=%s syncJournal=%s " +
-     "expireToQueue=%s maxExpireSweep=%d fanoutOnly=%s maxQueueAge=%s").format(maxItems, maxSize,
-     maxItemSize, maxAge, defaultJournalSize, maxMemorySize, maxJournalSize, discardOldWhenFull,
-     keepJournal, syncJournal, expireToQueue, maxExpireSweep, fanoutOnly, maxQueueAge)
-  }
-}
->>>>>>> 5c5e75bb
 
 class QueueBuilder extends Config[JournaledQueueConfig] {
   /**
@@ -179,6 +150,12 @@
   var maxExpireSweep: Int = Int.MaxValue
 
   /**
+   * Expiration time for the queue itself.  If the queue is empty and older
+   * than this value then we should delete it.
+   */
+  var maxQueueAge: Option[Duration] = None
+
+  /**
    * Name of a queue to send an item to if a client fetches the item and aborts it. Normally an
    * aborted item is just given to another client to try, but if this is set, any aborted item is
    * moved to another queue.
@@ -231,19 +208,14 @@
     true
   }
 
-  /**
-   * Expiration time for the queue itself.  If the queue is empty and older
-   * than this value then we should delete it.
-   */
-  var maxQueueAge: Option[Duration] = None
 
   def apply() = {
-<<<<<<< HEAD
     JournaledQueueReaderConfig(
       maxItems = maxItems,
       maxSize = maxSize,
       maxMemorySize = maxMemorySize,
       maxAge = maxAge,
+      maxQueueAge = maxQueueAge,
       fullPolicy = if (discardOldWhenFull) {
         ConcurrentBlockingQueue.FullPolicy.DropOldest
       } else {
@@ -265,11 +237,6 @@
         Stats.addMetric("q/" + reader.fullname + "/get_timeout_msec", timing.inMilliseconds.toInt)
       }
     )
-=======
-    QueueConfig(maxItems, maxSize, maxItemSize, maxAge, defaultJournalSize, maxMemorySize,
-                maxJournalSize, discardOldWhenFull, keepJournal, syncJournal,
-                expireToQueue, maxExpireSweep, fanoutOnly, maxQueueAge)
->>>>>>> 5c5e75bb
   }
 }
 
