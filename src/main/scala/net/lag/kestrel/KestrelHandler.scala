--- conflicted
+++ resolved
@@ -67,50 +67,26 @@
         reads.clear()
         current
       }.foreach { case (name, xids) =>
-<<<<<<< HEAD
-        xids.popAll().foreach { xid => queues.unremove(name, xid) }
-=======
-        count += xids.size
-        xids.foreach { xid => queues.unremove(name, xid) }
+        val ids = xids.popAll()
+        count += ids.size
+        ids.foreach { id => queues.unremove(name, id) }
       }
       count
-    }
-
-    def popAll(name: String): Seq[Int] = {
-      synchronized {
-        val xids = transactions(name).toArray
-        transactions(name).clear()
-        xids
->>>>>>> 31567f68
-      }
     }
   }
 
   Kestrel.sessions.incrementAndGet()
   Stats.incr("total_connections")
 
-<<<<<<< HEAD
   // called exactly once by finagle when the session ends.
   def finish() {
     abortAnyOpenRead()
-    log.debug("End of session %d", sessionId)
-    Kestrel.sessions.decrementAndGet()
-=======
-  protected def clientDescription: String
-
-  // usually called when netty sends a disconnect signal.
-  protected def finish() {
-    abortAnyTransaction()
     waitingFor.foreach { w =>
       w.cancel()
       Stats.incr("cmd_get_timeout_dropped")
     }
-
-    if (finished.getAndSet(true) == false) {
-      log.debug("End of session %d", sessionId)
-      Kestrel.sessions.decrementAndGet()
-    }
->>>>>>> 31567f68
+    log.debug("End of session %d", sessionId)
+    Kestrel.sessions.decrementAndGet()
   }
 
   def flushAllQueues() {
@@ -198,11 +174,6 @@
       Stats.incr("cmd_get")
     }
     val startTime = Time.now
-<<<<<<< HEAD
-    val future = queues.remove(key, timeout, opening, peeking).map { itemOption =>
-      Stats.addMetric(if (itemOption.isDefined) "get_hit_latency_usec" else "get_miss_latency_usec",
-        (Time.now - startTime).inMicroseconds.toInt)
-=======
     val future = queues.remove(key, timeout, opening, peeking)
     waitingFor = Some(future)
     future.map { itemOption =>
@@ -213,7 +184,6 @@
         Stats.addMetric(statName, usec)
         Stats.addMetric("q/" + key + "/" + statName, usec)
       }
->>>>>>> 31567f68
       itemOption.foreach { item =>
         log.debug("get <- %s", item)
         if (opening) pendingReads.add(key, item.xid)
@@ -227,13 +197,8 @@
     future
   }
 
-<<<<<<< HEAD
   def abortAnyOpenRead() {
-    pendingReads.cancelAll()
-=======
-  protected def abortAnyTransaction() = {
     Stats.incr("cmd_get_open_dropped", pendingTransactions.cancelAll())
->>>>>>> 31567f68
   }
 
   def setItem(key: String, flags: Int, expiry: Option[Time], data: Array[Byte]) = {
