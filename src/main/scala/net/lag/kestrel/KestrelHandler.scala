/*
 * Copyright 2009 Twitter, Inc.
 * Copyright 2009 Robey Pointer <robeypointer@gmail.com>
 *
 * Licensed under the Apache License, Version 2.0 (the "License"); you may
 * not use this file except in compliance with the License. You may obtain
 * a copy of the License at
 *
 *     http://www.apache.org/licenses/LICENSE-2.0
 *
 * Unless required by applicable law or agreed to in writing, software
 * distributed under the License is distributed on an "AS IS" BASIS,
 * WITHOUT WARRANTIES OR CONDITIONS OF ANY KIND, either express or implied.
 * See the License for the specific language governing permissions and
 * limitations under the License.
 */

package net.lag.kestrel

import scala.collection.mutable
import com.twitter.conversions.time._
import com.twitter.logging.Logger
import com.twitter.ostrich.admin.{BackgroundProcess, ServiceTracker}
import com.twitter.ostrich.stats.Stats
import com.twitter.util.{Future, Duration, Time}
import java.util.concurrent.atomic.AtomicBoolean

class TooManyOpenTransactionsException extends Exception("Too many open transactions.")
object TooManyOpenTransactionsException extends TooManyOpenTransactionsException

/**
 * Common implementations of kestrel commands that don't depend on which protocol you're using.
 */
class KestrelHandler(
  val queues: QueueCollection,
  val maxOpenTransactions: Int,
  clientDescription: => String,
  sessionId: Int
) {
  private val log = Logger.get(getClass.getName)

<<<<<<< HEAD
=======
  val sessionId = Kestrel.sessionId.incrementAndGet()
  val finished = new AtomicBoolean(false)

>>>>>>> e818a3dd
  object pendingTransactions {
    private var transactions = createMap()

    private def createMap() = {
      new mutable.HashMap[String, mutable.ListBuffer[Int]] {
        override def default(key: String) = {
          val rv = new mutable.ListBuffer[Int]
          this(key) = rv
          rv
        }
      }
    }

    def pop(name: String): Option[Int] = synchronized {
      val rv = transactions(name).headOption
      rv.foreach { x => transactions(name).remove(0) }
      rv
    }

    def popN(name: String, count: Int): Option[Seq[Int]] = synchronized {
      if (transactions(name).size < count) {
        None
      } else {
        Some((0 until count).map { x => transactions(name).remove(0) })
      }
    }

    def add(name: String, xid: Int) = synchronized {
      transactions(name) += xid
    }

    def size(name: String): Int = synchronized { transactions(name).size }

    def peek(name: String): List[Int] = synchronized { transactions(name).toList }

    def cancelAll() {
      synchronized {
        val currentTransactions = transactions
        transactions = createMap()
        currentTransactions
      }.foreach { case (name, xids) =>
        xids.foreach { xid => queues.unremove(name, xid) }
      }
    }

    def popAll(name: String): Seq[Int] = {
      synchronized {
        val xids = transactions(name).toArray
        transactions(name).clear()
        xids
      }
    }
  }

  Kestrel.sessions.incrementAndGet()
  Stats.incr("total_connections")

  // usually called when netty sends a disconnect signal.
<<<<<<< HEAD
  def finish() {
    log.debug("End of session %d", sessionId)
=======
  protected def finish() {
>>>>>>> e818a3dd
    abortAnyTransaction()

    if (finished.getAndSet(true) == false) {
      log.debug("End of session %d", sessionId)
      Kestrel.sessions.decrementAndGet()
    }
  }

  def flushAllQueues() {
    queues.queueNames.foreach { qName => queues.flush(qName) }
  }

  // returns true if a transaction was actually aborted.
  def abortTransaction(key: String): Boolean = {
    pendingTransactions.pop(key) match {
      case None =>
        log.warning("Attempt to abort a non-existent transaction on '%s' (sid %d, %s)",
                    key, sessionId, clientDescription)
        false
      case Some(xid) =>
        log.debug("abort -> q=%s", key)
        queues.unremove(key, xid)
        true
    }
  }

  // returns true if a transaction was actually closed.
  def closeTransaction(key: String): Boolean = {
    pendingTransactions.pop(key) match {
      case None =>
        false
      case Some(xid) =>
        log.debug("confirm -> q=%s", key)
        queues.confirmRemove(key, xid)
        true
    }
  }

  def closeTransactions(key: String, count: Int): Boolean = {
    pendingTransactions.popN(key, count) match {
      case None =>
        false
      case Some(xids) =>
        xids.foreach { xid => queues.confirmRemove(key, xid) }
        true
    }
  }

  def closeAllTransactions(key: String): Int = {
    val xids = pendingTransactions.popAll(key)
    xids.foreach { xid => queues.confirmRemove(key, xid) }
    xids.size
  }

  // will do a continuous transactional fetch on a queue until time runs out or transactions are full.
  final def monitorUntil(key: String, timeLimit: Time)(f: Option[QItem] => Unit) {
    if (timeLimit <= Time.now || pendingTransactions.size(key) >= maxOpenTransactions) {
      f(None)
    } else {
      queues.remove(key, Some(timeLimit), true, false).onSuccess {
        case None =>
          f(None)
        case x @ Some(item) =>
          pendingTransactions.add(key, item.xid)
          f(x)
          monitorUntil(key, timeLimit)(f)
      }
    }
  }

  def getItem(key: String, timeout: Option[Time], opening: Boolean, peeking: Boolean): Future[Option[QItem]] = {
    if (opening && pendingTransactions.size(key) >= maxOpenTransactions) {
      log.warning("Attempt to open too many transactions on '%s' (sid %d, %s)", key, sessionId,
                  clientDescription)
      throw TooManyOpenTransactionsException
    }

    log.debug("get -> q=%s t=%s open=%s peek=%s", key, timeout, opening, peeking)
    if (peeking) {
      Stats.incr("cmd_peek")
    } else {
      Stats.incr("cmd_get")
    }
    val startTime = Time.now
    queues.remove(key, timeout, opening, peeking).map { itemOption =>
      Stats.addMetric(if (itemOption.isDefined) "get_hit_latency_usec" else "get_miss_latency_usec",
        (Time.now - startTime).inMicroseconds.toInt)
      itemOption.foreach { item =>
        log.debug("get <- %s", item)
        if (opening) pendingTransactions.add(key, item.xid)
      }
      itemOption
    }
  }

  def abortAnyTransaction() {
    pendingTransactions.cancelAll()
  }

  def setItem(key: String, flags: Int, expiry: Option[Time], data: Array[Byte]) = {
    log.debug("set -> q=%s flags=%d expiry=%s size=%d", key, flags, expiry, data.length)
    Stats.incr("cmd_set")
    Stats.timeMicros("set_latency") {
      queues.add(key, data, expiry)
    }
  }

  def flush(key: String) {
    log.debug("flush -> q=%s", key)
    queues.flush(key)
  }

  def delete(key: String) {
    log.debug("delete -> q=%s", key)
    queues.delete(key)
  }

  def flushExpired(key: String) = {
    log.debug("flush_expired -> q=%s", key)
    queues.flushExpired(key)
  }

  def shutdown() {
    BackgroundProcess {
      Thread.sleep(100)
      ServiceTracker.shutdown()
    }
  }
}<|MERGE_RESOLUTION|>--- conflicted
+++ resolved
@@ -39,12 +39,8 @@
 ) {
   private val log = Logger.get(getClass.getName)
 
-<<<<<<< HEAD
-=======
-  val sessionId = Kestrel.sessionId.incrementAndGet()
   val finished = new AtomicBoolean(false)
 
->>>>>>> e818a3dd
   object pendingTransactions {
     private var transactions = createMap()
 
@@ -103,12 +99,7 @@
   Stats.incr("total_connections")
 
   // usually called when netty sends a disconnect signal.
-<<<<<<< HEAD
   def finish() {
-    log.debug("End of session %d", sessionId)
-=======
-  protected def finish() {
->>>>>>> e818a3dd
     abortAnyTransaction()
 
     if (finished.getAndSet(true) == false) {
