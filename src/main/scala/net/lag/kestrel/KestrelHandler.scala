--- conflicted
+++ resolved
@@ -138,12 +138,9 @@
     var timeout = 0
     var closing = false
     var opening = false
-<<<<<<< HEAD
+    var aborting = false
     var peeking = false
 
-=======
-    var aborting = false
->>>>>>> 0d578f14
     if (name contains '/') {
       val options = name.split("/")
       key = options(0)
@@ -154,19 +151,13 @@
         }
         if (opt == "close") closing = true
         if (opt == "open") opening = true
-<<<<<<< HEAD
+        if (opt == "abort") aborting = true
         if (opt == "peek") peeking = true
       }
     }
-    log.debug("get -> q=%s t=%d open=%s close=%s peek=%s", key, timeout, opening, closing, peeking)
-=======
-        if (opt == "abort") aborting = true
-      }
-    }
-    log.debug("get -> q=%s t=%d open=%s close=%s abort=%s", key, timeout, opening, closing, aborting)
->>>>>>> 0d578f14
-
-    if ((key.length == 0) || (peeking && (opening || closing))) {
+    log.debug("get -> q=%s t=%d open=%s close=%s abort=%s peek=%s", key, timeout, opening, closing, aborting, peeking)
+
+    if ((key.length == 0) || ((peeking || aborting) && (opening || closing)) || (peeking && aborting)) {
       writeResponse("CLIENT_ERROR\r\n")
       session.close
       return
@@ -177,65 +168,41 @@
         if (!abortTransaction(key)) {
           log.warning("Attempt to abort a non-existent transaction on '%s' (sid %d, %s:%d)",
                       key, sessionID, remoteAddress.getHostName, remoteAddress.getPort)
-          // let the client continue. it may be optimistically closing previous transactions as
-          // it randomly jumps servers.
         }
         writeResponse("END\r\n")
-      }
-<<<<<<< HEAD
-      if (opening || !closing) {
-        if (pendingTransaction.isDefined && !peeking) {
-          log.warning("Attempt to perform a non-transactional fetch with an open transaction on " +
-                      " '%s' (sid %d, %s:%d)", key, sessionID, remoteAddress.getHostName,
-                      remoteAddress.getPort)
-          writeResponse("ERROR\r\n")
-          session.close
-          return
-        }
-        if (peeking) {
-          KestrelStats.peekRequests.incr
-        } else {
-          KestrelStats.getRequests.incr
-        }
-        Kestrel.queues.remove(key, timeout, opening, peeking) {
-          case None =>
-            writeResponse("END\r\n")
-          case Some(item) =>
-            log.debug("get <- %s", item)
-            if (opening) pendingTransaction = Some((key, item.xid))
-            writeResponse("VALUE %s 0 %d\r\n".format(key, item.data.length), item.data)
-        }
-=======
-      else {
-          if (closing) {
-            if (!closeTransaction(key)) {
-              log.warning("Attempt to close a non-existent transaction on '%s' (sid %d, %s:%d)",
-                          key, sessionID, remoteAddress.getHostName, remoteAddress.getPort)
-              // let the client continue. it may be optimistically closing previous transactions as
-              // it randomly jumps servers.
-            }
-            if (!opening) writeResponse("END\r\n")
-          }
-          if (opening || !closing) {
-            if (pendingTransaction.isDefined) {
-              log.warning("Attempt to perform a non-transactional fetch with an open transaction on " +
-                          " '%s' (sid %d, %s:%d)", key, sessionID, remoteAddress.getHostName,
-                          remoteAddress.getPort)
-              writeResponse("ERROR\r\n")
-              session.close
-              return
-            }
+      } else {
+        if (closing) {
+          if (!closeTransaction(key)) {
+            log.warning("Attempt to close a non-existent transaction on '%s' (sid %d, %s:%d)",
+                        key, sessionID, remoteAddress.getHostName, remoteAddress.getPort)
+            // let the client continue. it may be optimistically closing previous transactions as
+            // it randomly jumps servers.
+          }
+          if (!opening) writeResponse("END\r\n")
+        }
+        if (opening || !closing) {
+          if (pendingTransaction.isDefined && !peeking) {
+            log.warning("Attempt to perform a non-transactional fetch with an open transaction on " +
+                        " '%s' (sid %d, %s:%d)", key, sessionID, remoteAddress.getHostName,
+                        remoteAddress.getPort)
+            writeResponse("ERROR\r\n")
+            session.close
+            return
+          }
+          if (peeking) {
+            KestrelStats.peekRequests.incr
+          } else {
             KestrelStats.getRequests.incr
-            Kestrel.queues.remove(key, timeout, opening) {
-              case None =>
-                writeResponse("END\r\n")
-              case Some(item) =>
-                log.debug("get <- %s", item)
-                if (opening) pendingTransaction = Some((key, item.xid))
-                writeResponse("VALUE %s 0 %d\r\n".format(key, item.data.length), item.data)
-            }
-          }
->>>>>>> 0d578f14
+          }
+          Kestrel.queues.remove(key, timeout, opening, peeking) {
+            case None =>
+              writeResponse("END\r\n")
+            case Some(item) =>
+              log.debug("get <- %s", item)
+              if (opening) pendingTransaction = Some((key, item.xid))
+              writeResponse("VALUE %s 0 %d\r\n".format(key, item.data.length), item.data)
+          }
+        }
       }
     } catch {
       case e: MismatchedQueueException =>
