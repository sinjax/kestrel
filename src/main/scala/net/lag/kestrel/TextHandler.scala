/*
 * Copyright 2010 Twitter, Inc.
 * Copyright 2010 Robey Pointer <robeypointer@gmail.com>
 *
 * Licensed under the Apache License, Version 2.0 (the "License"); you may
 * not use this file except in compliance with the License. You may obtain
 * a copy of the License at
 *
 *     http://www.apache.org/licenses/LICENSE-2.0
 *
 * Unless required by applicable law or agreed to in writing, software
 * distributed under the License is distributed on an "AS IS" BASIS,
 * WITHOUT WARRANTIES OR CONDITIONS OF ANY KIND, either express or implied.
 * See the License for the specific language governing permissions and
 * limitations under the License.
 */

package net.lag.kestrel

import scala.collection.mutable
import com.twitter.concurrent.ChannelSource
import com.twitter.conversions.time._
import com.twitter.logging.Logger
import com.twitter.naggati._
import codec.{MemcacheResponse, MemcacheRequest}
import com.twitter.naggati.Stages._
import org.jboss.netty.buffer.{ChannelBuffer, ChannelBuffers}
import java.net.InetSocketAddress
import com.twitter.finagle.{ClientConnection, Service}
import com.twitter.util.{Future, Duration, Time}

object TextCodec {
  val MAX_PUT_BUFFER = 1024

  def apply(bytesRead: Int => Unit, bytesWritten: Int => Unit) = new Codec(read, write,
    bytesRead, bytesWritten)

  val read = readLine(true, "ISO-8859-1") { line =>
    if (line.endsWith(":")) {
      val segments = line.substring(0, line.length - 1).split(" ")
      readData(segments, new mutable.ListBuffer[Array[Byte]])
    } else {
      val segments = line.split(" ")
      emit(TextRequest(segments(0).toLowerCase, segments.drop(1).toList, Nil))
    }
  }

  private def readData(segments: Seq[String], items: mutable.ListBuffer[Array[Byte]]): Stage = readLine(true, "ISO-8859-1") { line =>
    if (line == "" || (items.size >= MAX_PUT_BUFFER)) {
      emit(TextRequest(segments(0).toLowerCase, segments.drop(1).toList, items.toList))
    } else {
      items += line.getBytes("UTF-8")
      readData(segments, items)
    }
  }

  val write = new Encoder[TextResponse] {
    def encode(response: TextResponse) = response.toBuffer
  }
}

case class TextRequest(command: String, args: List[String], items: List[Array[Byte]])

object TextResponse {
  val NO_ITEM = Some(ChannelBuffers.wrappedBuffer("*\n".getBytes))
  val COLON = ':'.toByte
  val LF = '\n'.toByte
}

abstract class TextResponse extends Codec.Signalling {
  def toBuffer: Option[ChannelBuffer]
}
case class ItemResponse(data: Option[Array[Byte]]) extends TextResponse {
  def toBuffer = {
    if (data.isDefined) {
      val bytes = data.get
      val buffer = ChannelBuffers.buffer(bytes.size + 2)
      buffer.writeByte(TextResponse.COLON)
      buffer.writeBytes(bytes)
      buffer.writeByte(TextResponse.LF)
      Some(buffer)
    } else {
      TextResponse.NO_ITEM
    }
  }
}
case class ErrorResponse(message: String) extends TextResponse {
  def toBuffer = Some(ChannelBuffers.wrappedBuffer(("-" + message + "\n").getBytes("ascii")))
}
case class CountResponse(count: Long) extends TextResponse {
  def toBuffer = Some(ChannelBuffers.wrappedBuffer(("+" + count.toString + "\n").getBytes("ascii")))
}
case object NoResponse extends TextResponse {
  def toBuffer = None
}
case class StringResponse(message: String) extends TextResponse {
  def toBuffer = Some(ChannelBuffers.wrappedBuffer((":" + message + "\n").getBytes("ascii")))
}

/**
 * Simple text-line protocol handler for a kestrel connection.
 */
class TextHandler(
  connection: ClientConnection,
  queueCollection: QueueCollection,
  maxOpenReads: Int
) extends Service[TextRequest, TextResponse] {
  val log = Logger.get(getClass)

  val sessionId = Kestrel.sessionId.incrementAndGet()
<<<<<<< HEAD
  val handler = new KestrelHandler(queueCollection, maxOpenTransactions, clientDescription, sessionId)
  log.debug("New text session %d from %s", sessionId, clientDescription)
=======
  val handler = new KestrelHandler(queueCollection, maxOpenReads, clientDescription, sessionId)
>>>>>>> 5b08fba4

  protected def clientDescription: String = {
    val address = connection.remoteAddress.asInstanceOf[InetSocketAddress]
    "%s:%d".format(address.getAddress.getHostAddress, address.getPort)
  }

  override def release() {
    handler.finish()
    super.release()
  }

  def apply(request: TextRequest) = {
    request.command match {
      case "put" =>
        // put <queue> [expiry]:
        if (request.args.size < 1) {
          Future(ErrorResponse("Queue name required."))
        } else {
          val queueName = request.args(0)
          try {
            val expiry = request.args.drop(1).headOption.map { Time.now + _.toInt.milliseconds }
            var count = 0
            request.items.foreach { item =>
              if (handler.setItem(queueName, 0, expiry, item)) count += 1
            }
            Future(CountResponse(count))
          } catch {
            case e: NumberFormatException =>
              Future(ErrorResponse("Error parsing expiration time."))
          }
        }
      case "get" =>
        // get <queue> [timeout]
        if (request.args.size < 1) {
          Future(ErrorResponse("Queue name required."))
        } else {
          val queueName = request.args(0)
          try {
            val timeout = request.args.drop(1).headOption.map { _.toInt.milliseconds.fromNow }
            handler.closeAllReads(queueName)
            handler.getItem(queueName, timeout, true, false).map { item =>
              ItemResponse(item.map { _.data })
            }
          } catch {
            case e: NumberFormatException =>
              Future(ErrorResponse("Error parsing timeout."))
            case e: TooManyOpenReadsException =>
              Future(ErrorResponse("Too many open transactions; limit=" + maxOpenReads))
          }
        }
      case "peek" =>
        // peek <queue> [timeout]
        if (request.args.size < 1) {
          Future(ErrorResponse("Queue name required."))
        } else {
          val queueName = request.args(0)
          try {
            val timeout = request.args.drop(1).headOption.map { _.toInt.milliseconds.fromNow }
            handler.closeAllReads(queueName)
            handler.getItem(queueName, timeout, false, true).map { item =>
              ItemResponse(item.map { _.data })
            }
          } catch {
            case e: NumberFormatException =>
              Future(ErrorResponse("Error parsing timeout."))
          }
        }
      case "monitor" =>
        // monitor <queue> <timeout>
        if (request.args.size < 2) {
          Future(ErrorResponse("Queue name & timeout required."))
        } else {
          val queueName = request.args(0)
          val timeout = request.args(1).toInt.milliseconds.fromNow
          handler.closeAllReads(queueName)
          val channel = new LatchedChannelSource[TextResponse]
          handler.monitorUntil(queueName, Some(timeout), maxOpenReads, true) {
            case None =>
              channel.send(ItemResponse(None))
              channel.close()
            case Some(item) =>
              channel.send(ItemResponse(Some(item.data)))
          }
          Future(NoResponse then Codec.Stream(channel))
        }
      case "confirm" =>
        // confirm <queue> <count>
        if (request.args.size < 2) {
          Future(ErrorResponse("Queue name & timeout required."))
        } else {
          val queueName = request.args(0)
          val count = request.args(1).toInt
          if (handler.closeReads(queueName, count)) {
            Future(CountResponse(count))
          } else {
            Future(ErrorResponse("Not that many transactions open."))
          }
        }
      case "flush" =>
        if (request.args.size < 1) {
          Future(ErrorResponse("Queue name required."))
        } else {
          handler.flush(request.args(0))
          Future(CountResponse(0))
        }
      case "delete" =>
        if (request.args.size < 1) {
          Future(ErrorResponse("Queue name required."))
        } else {
          handler.delete(request.args(0))
          Future(CountResponse(0))
        }
      case "quit" =>
        connection.close()
        Future(CountResponse(0))
      case "shutdown" =>
        handler.shutdown()
        Future(CountResponse(0))
      case "version" =>
        Future(StringResponse(Kestrel.runtime.jarVersion))
      case x =>
        Future(ErrorResponse("Unknown command: " + x))
    }
  }
}<|MERGE_RESOLUTION|>--- conflicted
+++ resolved
@@ -108,12 +108,8 @@
   val log = Logger.get(getClass)
 
   val sessionId = Kestrel.sessionId.incrementAndGet()
-<<<<<<< HEAD
-  val handler = new KestrelHandler(queueCollection, maxOpenTransactions, clientDescription, sessionId)
+  val handler = new KestrelHandler(queueCollection, maxOpenReads, clientDescription, sessionId)
   log.debug("New text session %d from %s", sessionId, clientDescription)
-=======
-  val handler = new KestrelHandler(queueCollection, maxOpenReads, clientDescription, sessionId)
->>>>>>> 5b08fba4
 
   protected def clientDescription: String = {
     val address = connection.remoteAddress.asInstanceOf[InetSocketAddress]
