/*
 * Copyright 2009 Twitter, Inc.
 * Copyright 2009 Robey Pointer <robeypointer@gmail.com>
 *
 * Licensed under the Apache License, Version 2.0 (the "License"); you may
 * not use this file except in compliance with the License. You may obtain
 * a copy of the License at
 *
 *     http://www.apache.org/licenses/LICENSE-2.0
 *
 * Unless required by applicable law or agreed to in writing, software
 * distributed under the License is distributed on an "AS IS" BASIS,
 * WITHOUT WARRANTIES OR CONDITIONS OF ANY KIND, either express or implied.
 * See the License for the specific language governing permissions and
 * limitations under the License.
 */

package net.lag.kestrel

import java.nio.{ByteBuffer, ByteOrder}
import com.twitter.util.Time

<<<<<<< HEAD
case class QItem(addTime: Time, expiry: Option[Time], data: Array[Byte], var xid: Int) {
  def pack(): Array[Byte] = {
    val bytes = new Array[Byte](data.length + 16)
    val buffer = ByteBuffer.wrap(bytes)
    buffer.order(ByteOrder.LITTLE_ENDIAN)
    buffer.putLong(addTime.inMilliseconds)
    if (expiry.isDefined) {
      buffer.putLong(expiry.get.inMilliseconds)
    } else {
      buffer.putLong(0)
    }
=======

case class QItem(addTime: Long, expiry: Long, data: Array[Byte], var xid: Int) {
  def pack(opcode: Byte, withXid: Boolean): ByteBuffer = {
    val headerSize = if (withXid) 9 else 5
    val buffer = ByteBuffer.allocate(data.length + 16 + headerSize)
    buffer.order(ByteOrder.LITTLE_ENDIAN)
    buffer.put(opcode)
    if (withXid) {
      buffer.putInt(xid)
    }
    buffer.putInt(data.length + 16)
    buffer.putLong(addTime)
    buffer.putLong(expiry)
>>>>>>> 9084f953
    buffer.put(data)
    buffer.flip()
    buffer
  }
}

object QItem {
  def unpack(data: Array[Byte]): QItem = {
    val buffer = ByteBuffer.wrap(data)
    val bytes = new Array[Byte](data.length - 16)
    buffer.order(ByteOrder.LITTLE_ENDIAN)
    val addTime = Time.fromMilliseconds(buffer.getLong)
    val expiry = buffer.getLong
    buffer.get(bytes)
    QItem(addTime, if (expiry == 0) None else Some(Time.fromMilliseconds(expiry)), bytes, 0)
  }

  def unpackOldAdd(data: Array[Byte]): QItem = {
    val buffer = ByteBuffer.wrap(data)
    val bytes = new Array[Byte](data.length - 4)
    buffer.order(ByteOrder.LITTLE_ENDIAN)
    val expiry = buffer.getInt
    buffer.get(bytes)
    QItem(Time.now, if (expiry == 0) None else Some(Time.fromSeconds(expiry)), bytes, 0)
  }
}<|MERGE_RESOLUTION|>--- conflicted
+++ resolved
@@ -20,21 +20,7 @@
 import java.nio.{ByteBuffer, ByteOrder}
 import com.twitter.util.Time
 
-<<<<<<< HEAD
-case class QItem(addTime: Time, expiry: Option[Time], data: Array[Byte], var xid: Int) {
-  def pack(): Array[Byte] = {
-    val bytes = new Array[Byte](data.length + 16)
-    val buffer = ByteBuffer.wrap(bytes)
-    buffer.order(ByteOrder.LITTLE_ENDIAN)
-    buffer.putLong(addTime.inMilliseconds)
-    if (expiry.isDefined) {
-      buffer.putLong(expiry.get.inMilliseconds)
-    } else {
-      buffer.putLong(0)
-    }
-=======
-
-case class QItem(addTime: Long, expiry: Long, data: Array[Byte], var xid: Int) {
+case class QItem(addTime: Long, expiry: Option[Time], data: Array[Byte], var xid: Int) {
   def pack(opcode: Byte, withXid: Boolean): ByteBuffer = {
     val headerSize = if (withXid) 9 else 5
     val buffer = ByteBuffer.allocate(data.length + 16 + headerSize)
@@ -44,9 +30,12 @@
       buffer.putInt(xid)
     }
     buffer.putInt(data.length + 16)
-    buffer.putLong(addTime)
-    buffer.putLong(expiry)
->>>>>>> 9084f953
+    buffer.putLong(addTime.inMilliseconds)
+    if (expiry.isDefined) {
+      buffer.putLong(expiry.get.inMilliseconds)
+    } else {
+      buffer.putLong(0)
+    }
     buffer.put(data)
     buffer.flip()
     buffer
