/*
 * Copyright 2009 Twitter, Inc.
 * Copyright 2009 Robey Pointer <robeypointer@gmail.com>
 *
 * Licensed under the Apache License, Version 2.0 (the "License"); you may
 * not use this file except in compliance with the License. You may obtain
 * a copy of the License at
 *
 *     http://www.apache.org/licenses/LICENSE-2.0
 *
 * Unless required by applicable law or agreed to in writing, software
 * distributed under the License is distributed on an "AS IS" BASIS,
 * WITHOUT WARRANTIES OR CONDITIONS OF ANY KIND, either express or implied.
 * See the License for the specific language governing permissions and
 * limitations under the License.
 */

package net.lag.kestrel

import java.net.InetSocketAddress
import scala.collection.mutable
import com.twitter.concurrent.ChannelSource
import com.twitter.conversions.time._
import com.twitter.finagle.{ClientConnection, Service}
import com.twitter.logging.Logger
import com.twitter.naggati.{Codec, LatchedChannelSource, ProtocolError}
import com.twitter.naggati.codec.{MemcacheRequest, MemcacheResponse}
import com.twitter.ostrich.stats.Stats
import com.twitter.util.{Future, Duration, Time}

/**
 * Memcache protocol handler for a kestrel connection.
 */
class MemcacheHandler(
  connection: ClientConnection,
  queueCollection: QueueCollection,
  maxOpenTransactions: Int
) extends Service[MemcacheRequest, MemcacheResponse] {
  val log = Logger.get(getClass.getName)

  val sessionId = Kestrel.sessionId.incrementAndGet()
  protected val handler = new KestrelHandler(queueCollection, maxOpenTransactions, clientDescription, sessionId)
  log.debug("New session %d from %s", sessionId, clientDescription)

  override def release() {
    handler.finish()
    super.release()
  }

  protected def clientDescription: String = {
    val address = connection.remoteAddress.asInstanceOf[InetSocketAddress]
    "%s:%d".format(address.getHostName, address.getPort)
  }

  protected def disconnect() = {
    Future(new MemcacheResponse("") then Codec.Disconnect)
  }

  final def apply(request: MemcacheRequest): Future[MemcacheResponse] = {
    request.line(0) match {
      case "get" =>
        get(request.line(1))
      case "monitor" =>
        Future(monitor(request.line(1), request.line(2).toInt))
      case "confirm" =>
        if (handler.closeTransactions(request.line(1), request.line(2).toInt)) {
          Future(new MemcacheResponse("END"))
        } else {
          Future(new MemcacheResponse("ERROR"))
        }
      case "set" =>
        val now = Time.now
        val expiry = request.line(3).toInt
        val normalizedExpiry: Option[Time] = if (expiry == 0) {
          None
        } else if (expiry < 1000000) {
          Some(now + expiry.seconds)
        } else {
          Some(Time.epoch + expiry.seconds)
        }
        try {
          if (handler.setItem(request.line(1), request.line(2).toInt, normalizedExpiry, request.data.get)) {
            Future(new MemcacheResponse("STORED"))
          } else {
            Future(new MemcacheResponse("NOT_STORED"))
          }
        } catch {
          case e: NumberFormatException =>
            Future(new MemcacheResponse("CLIENT_ERROR"))
        }
      case "stats" =>
        Future(stats())
      case "shutdown" =>
        handler.shutdown()
        disconnect()
      case "reload" =>
        Kestrel.kestrel.reload()
        Future(new MemcacheResponse("Reloaded config."))
      case "flush" =>
        handler.flush(request.line(1))
        Future(new MemcacheResponse("END"))
      case "flush_all" =>
        handler.flushAllQueues()
        Future(new MemcacheResponse("Flushed all queues."))
      case "dump_stats" =>
        Future(dumpStats())
      case "delete" =>
        handler.delete(request.line(1))
        Future(new MemcacheResponse("END"))
      case "flush_expired" =>
        Future(new MemcacheResponse(handler.flushExpired(request.line(1)).toString))
      case "flush_all_expired" =>
        val flushed = queueCollection.flushAllExpired()
        Future(new MemcacheResponse(flushed.toString))
      case "version" =>
        Future(version())
      case "quit" =>
        disconnect()
      case x =>
        Future(new MemcacheResponse("CLIENT_ERROR") then Codec.Disconnect)
    }
  }

  private def get(name: String): Future[MemcacheResponse] = {
    var key = name
    var timeout: Option[Time] = None
    var closing = false
    var opening = false
    var aborting = false
    var peeking = false

    if (name contains '/') {
      val options = name.split("/")
      key = options(0)
      for (i <- 1 until options.length) {
        val opt = options(i)
        if (opt startsWith "t=") {
          timeout = Some(opt.substring(2).toInt.milliseconds.fromNow)
        }
        if (opt == "close") closing = true
        if (opt == "open") opening = true
        if (opt == "abort") aborting = true
        if (opt == "peek") peeking = true
      }
    }

    if ((key.length == 0) || ((peeking || aborting) && (opening || closing)) || (peeking && aborting)) {
      return Future(new MemcacheResponse("CLIENT_ERROR") then Codec.Disconnect)
    }

    if (aborting) {
      handler.abortTransaction(key)
      Future(new MemcacheResponse("END"))
    } else {
      if (closing) {
        handler.closeTransaction(key)
      }
      if (opening || !closing) {
        if (handler.pendingTransactions.size(key) > 0 && !peeking && !opening) {
          log.warning("Attempt to perform a non-transactional fetch with an open transaction on " +
                      " '%s' (sid %d, %s)", key, sessionId, clientDescription)
          return Future(new MemcacheResponse("ERROR") then Codec.Disconnect)
        }
        try {
          handler.getItem(key, timeout, opening, peeking).map { itemOption =>
            itemOption match {
              case None =>
                new MemcacheResponse("END")
              case Some(item) =>
                new MemcacheResponse("VALUE %s 0 %d".format(key, item.data.length), Some(item.data))
            }
          }
        } catch {
          case e: TooManyOpenTransactionsException =>
            Future(new MemcacheResponse("ERROR") then Codec.Disconnect)
        }
      } else {
        Future(new MemcacheResponse("END"))
      }
    }
  }

  private def monitor(key: String, timeout: Int): MemcacheResponse = {
    val channel = new LatchedChannelSource[MemcacheResponse]
    handler.monitorUntil(key, Time.now + timeout.seconds) {
      case None =>
        channel.send(new MemcacheResponse("END"))
        channel.close()
      case Some(item) =>
        channel.send(new MemcacheResponse("VALUE %s 0 %d".format(key, item.data.length), Some(item.data)))
    }
    new MemcacheResponse("") then Codec.Stream(channel)
  }

  private def stats() = {
    var report = new mutable.ArrayBuffer[(String, String)]
    report += (("uptime", Kestrel.uptime.inSeconds.toString))
    report += (("time", (Time.now.inMilliseconds / 1000).toString))
    report += (("version", Kestrel.runtime.jarVersion))
    report += (("curr_items", queueCollection.currentItems.toString))
    report += (("total_items", Stats.getCounter("total_items")().toString))
    report += (("bytes", queueCollection.currentBytes.toString))
    report += (("curr_connections", Kestrel.sessions.get().toString))
    report += (("total_connections", Stats.getCounter("total_connections")().toString))
    report += (("cmd_get", Stats.getCounter("cmd_get")().toString))
    report += (("cmd_set", Stats.getCounter("cmd_set")().toString))
    report += (("cmd_peek", Stats.getCounter("cmd_peek")().toString))
    report += (("get_hits", Stats.getCounter("get_hits")().toString))
    report += (("get_misses", Stats.getCounter("get_misses")().toString))
    report += (("bytes_read", Stats.getCounter("bytes_read")().toString))
    report += (("bytes_written", Stats.getCounter("bytes_written")().toString))

    for (qName <- queueCollection.queueNames) {
      report ++= queueCollection.stats(qName).map { case (k, v) => ("queue_" + qName + "_" + k, v) }
    }

    val summary = {
      for ((key, value) <- report) yield "STAT %s %s".format(key, value)
    }.mkString("", "\r\n", "\r\nEND")
    new MemcacheResponse(summary)
  }

  private def dumpStats() = {
    val dump = new mutable.ListBuffer[String]
    for (qName <- queueCollection.queueNames) {
      dump += "queue '" + qName + "' {"
      dump += queueCollection.stats(qName).map { case (k, v) => k + "=" + v }.mkString("  ", "\r\n  ", "")
      dump += "}"
    }
<<<<<<< HEAD
    new MemcacheResponse(dump.mkString("", "\r\n", "\r\nEND\r\n"))
  }

  private def version() = {
    new MemcacheResponse("VERSION " + Kestrel.runtime.jarVersion + "\r\n")
=======
    channel.write(new MemcacheResponse(dump.mkString("", "\r\n", "\r\nEND")))
  }

  private def version() = {
    channel.write(new MemcacheResponse("VERSION " + Kestrel.runtime.jarVersion))
  }

  private def quit() = {
    channel.close()
>>>>>>> d83a724b
  }
}<|MERGE_RESOLUTION|>--- conflicted
+++ resolved
@@ -227,22 +227,10 @@
       dump += queueCollection.stats(qName).map { case (k, v) => k + "=" + v }.mkString("  ", "\r\n  ", "")
       dump += "}"
     }
-<<<<<<< HEAD
-    new MemcacheResponse(dump.mkString("", "\r\n", "\r\nEND\r\n"))
+    new MemcacheResponse(dump.mkString("", "\r\n", "\r\nEND"))
   }
 
   private def version() = {
-    new MemcacheResponse("VERSION " + Kestrel.runtime.jarVersion + "\r\n")
-=======
-    channel.write(new MemcacheResponse(dump.mkString("", "\r\n", "\r\nEND")))
-  }
-
-  private def version() = {
-    channel.write(new MemcacheResponse("VERSION " + Kestrel.runtime.jarVersion))
-  }
-
-  private def quit() = {
-    channel.close()
->>>>>>> d83a724b
+    new MemcacheResponse("VERSION " + Kestrel.runtime.jarVersion)
   }
 }