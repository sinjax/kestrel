--- conflicted
+++ resolved
@@ -39,11 +39,7 @@
   val log = Logger.get(getClass.getName)
 
   val sessionId = Kestrel.sessionId.incrementAndGet()
-<<<<<<< HEAD
-  protected val handler = new KestrelHandler(queueCollection, maxOpenReads, clientDescription, sessionId)
-=======
   protected val handler = new KestrelHandler(queueCollection, maxOpenReads, clientDescription _, sessionId) with SimplePendingReads
->>>>>>> fdabf387
   log.debug("New session %d from %s", sessionId, clientDescription)
 
   override def release() {
@@ -107,27 +103,15 @@
       case "flush_all" =>
         handler.flushAllQueues()
         Future(new MemcacheResponse("Flushed all queues."))
-<<<<<<< HEAD
-=======
-      case "dump_stats" =>
-        Future(dumpStats(request.line.drop(1)))
->>>>>>> fdabf387
       case "delete" =>
         handler.delete(request.line(1))
         Future(new MemcacheResponse("DELETED"))
       case "flush_expired" =>
-<<<<<<< HEAD
         handler.flushExpired(request.line(1))
         Future(new MemcacheResponse("END"))
       case "flush_all_expired" =>
         queueCollection.flushAllExpired()
         Future(new MemcacheResponse("END"))
-=======
-        Future(new MemcacheResponse(handler.flushExpired(request.line(1)).toString))
-      case "flush_all_expired" =>
-        val flushed = queueCollection.flushAllExpired()
-        Future(new MemcacheResponse(flushed.toString))
->>>>>>> fdabf387
       case "version" =>
         Future(version())
       case "quit" =>
@@ -172,11 +156,7 @@
         handler.closeRead(key)
       }
       if (opening || !closing) {
-<<<<<<< HEAD
-        if (handler.pendingReads.size(key) > 0 && !peeking && !opening) {
-=======
         if (handler.countPendingReads(key) > 0 && !peeking && !opening) {
->>>>>>> fdabf387
           log.warning("Attempt to perform a non-transactional fetch with an open transaction on " +
                       " '%s' (sid %d, %s)", key, sessionId, clientDescription)
           return Future(new MemcacheResponse("ERROR") then Codec.Disconnect)
@@ -202,22 +182,13 @@
 
   private def monitor(key: String, timeout: Int, maxItems: Int): MemcacheResponse = {
     val channel = new LatchedChannelSource[MemcacheResponse]
-<<<<<<< HEAD
-    handler.monitorUntil(key, Some(Time.now + timeout.seconds), maxItems, true) {
-      case None =>
-        channel.send(new MemcacheResponse("END") then Codec.EndStream)
-      case Some(item) =>
-        channel.send(new MemcacheResponse("VALUE %s 0 %d".format(key, item.data.length), Some(item.data)))
-=======
     handler.monitorUntil(key, Some(Time.now + timeout.seconds), maxItems, true) { (itemOption, _) =>
       itemOption match {
         case None =>
-          channel.send(new MemcacheResponse("END"))
-          channel.close()
+          channel.send(new MemcacheResponse("END") then Codec.EndStream)
         case Some(item) =>
           channel.send(new MemcacheResponse("VALUE %s 0 %d".format(key, item.data.length), Some(item.data)))
       }
->>>>>>> fdabf387
     }
     new MemcacheResponse("") then Codec.Stream(channel)
   }
@@ -230,10 +201,7 @@
     report += (("curr_items", queueCollection.currentItems.toString))
     report += (("total_items", Stats.getCounter("total_items")().toString))
     report += (("bytes", queueCollection.currentBytes.toString))
-<<<<<<< HEAD
-=======
     report += (("reservered_memory_ratio", "%.3f".format(queueCollection.reservedMemoryRatio)))
->>>>>>> fdabf387
     report += (("curr_connections", Kestrel.sessions.get().toString))
     report += (("total_connections", Stats.getCounter("total_connections")().toString))
     report += (("cmd_get", Stats.getCounter("cmd_get")().toString))
@@ -252,20 +220,6 @@
       for ((key, value) <- report) yield "STAT %s %s".format(key, value)
     }.mkString("", "\r\n", "\r\nEND")
     new MemcacheResponse(summary)
-<<<<<<< HEAD
-=======
-  }
-
-  private def dumpStats(requestedQueueNames: List[String]) = {
-    val queueNames = if (!requestedQueueNames.isEmpty) { requestedQueueNames } else { queueCollection.queueNames }
-    val dump = new mutable.ListBuffer[String]
-    for (qName <- queueNames) {
-      dump += "queue '" + qName + "' {"
-      dump += queueCollection.stats(qName).map { case (k, v) => k + "=" + v }.mkString("  ", "\r\n  ", "")
-      dump += "}"
-    }
-    new MemcacheResponse(dump.mkString("", "\r\n", "\r\nEND"))
->>>>>>> fdabf387
   }
 
   private def version() = {
