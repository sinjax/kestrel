--- conflicted
+++ resolved
@@ -68,11 +68,8 @@
 
   var totalItems = 10000
   var kilobytes = 1
-<<<<<<< HEAD
   var queueName = "spam"
-=======
   var prefillItems = 0
->>>>>>> ed6a5b0d
 
   def usage() {
     Console.println("usage: flood [options]")
@@ -83,13 +80,10 @@
     Console.println("        put ITEMS items into the queue (default: %d)".format(totalItems))
     Console.println("    -k KILOBYTES")
     Console.println("        put KILOBYTES per queue item (default: %d)".format(kilobytes))
-<<<<<<< HEAD
     Console.println("    -q NAME")
     Console.println("        use queue NAME (default: %s)".format(queueName))
-=======
     Console.println("    -p ITEMS")
     Console.println("        prefill ITEMS items into the queue before the test (default: %d)".format(prefillItems))
->>>>>>> ed6a5b0d
   }
 
   def parseArgs(args: List[String]): Unit = args match {
@@ -103,13 +97,11 @@
     case "-k" :: x :: xs =>
       kilobytes = x.toInt
       parseArgs(xs)
-<<<<<<< HEAD
     case "-q" :: x :: xs =>
       queueName = x
-=======
+      parseArgs(xs)
     case "-p" :: x :: xs =>
       prefillItems = x.toInt
->>>>>>> ed6a5b0d
       parseArgs(xs)
     case _ =>
       usage()
@@ -120,9 +112,6 @@
     parseArgs(args.toList)
     val data = DATA * kilobytes
 
-<<<<<<< HEAD
-    println("flood: " + totalItems + " items of " + kilobytes + "kB into " + queueName)
-=======
     if (prefillItems > 0) {
       println("prefill: " + prefillItems + " items of " + kilobytes + "kB")
       val socket = SocketChannel.open(new InetSocketAddress("localhost", 22133))
@@ -130,8 +119,7 @@
       put(socket, qName, prefillItems, data)
     }
 
-    println("flood: " + totalItems + " items of " + kilobytes + "kB")
->>>>>>> ed6a5b0d
+    println("flood: " + totalItems + " items of " + kilobytes + "kB into " + queueName)
 
     val producerThread = new Thread {
       override def run = {
