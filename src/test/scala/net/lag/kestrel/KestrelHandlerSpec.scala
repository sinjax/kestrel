--- conflicted
+++ resolved
@@ -31,41 +31,7 @@
 import config._
 
 class FakeKestrelHandler(queues: QueueCollection, maxOpenTransactions: Int)
-<<<<<<< HEAD
-  extends KestrelHandler(queues, maxOpenTransactions, "none", 0)
-=======
   extends KestrelHandler(queues, maxOpenTransactions, () => "none", 0) with SimplePendingReads
-
-class ItemIdListSpec extends Specification with TestLogging {
-  "ItemIdList" should {
-    "add and pop" in {
-      val x = new ItemIdList()
-      x.add(Seq(5, 4))
-      x.size mustEqual 2
-      x.pop() mustEqual Some(5)
-      x.pop() mustEqual Some(4)
-      x.pop() mustEqual None
-    }
-
-    "remove from the middle" in {
-      val x = new ItemIdList()
-      x.add(Seq(7, 6, 5, 4, 3, 2))
-      x.pop() mustEqual Some(7)
-      x.remove(Set(5, 4, 2)) mustEqual Set(5, 4, 2)
-      x.popAll() mustEqual Seq(6, 3)
-    }
-
-    "remove and pop combined" in {
-      val x = new ItemIdList()
-      x.add(Seq(7, 6, 5, 4, 3, 2))
-      x.remove(Set(6)) mustEqual Set(6)
-      x.pop() mustEqual Some(7)
-      x.pop() mustEqual Some(5)
-      x.popAll() mustEqual Seq(4, 3, 2)
-    }
-  }
-}
->>>>>>> fdabf387
 
 class KestrelHandlerSpec extends Specification with TempFolder with TestLogging {
   val config = new QueueBuilder { name = "test" }
@@ -196,7 +162,6 @@
           handler.setItem("red", 0, None, "red2".getBytes)
           handler.getItem("red", None, true, false)() must beString("red1")
           handler.getItem("red", None, true, false)() must throwA[TooManyOpenReadsException]
-<<<<<<< HEAD
         }
       }
 
@@ -208,25 +173,6 @@
           handler.setItem("red", 0, None, "red1".getBytes)
           handler.setItem("red", 0, None, "red2".getBytes)
           handler.setItem("red", 0, None, "red3".getBytes)
-          handler.monitorUntil("red", Some(1.hour.fromNow), 2, true) { itemOption =>
-            itemOption.foreach { got += _ }
-          }
-          got.toList.map { x => new String(x.data) } mustEqual List("red1", "red2")
-        }
-      }
-
-=======
-        }
-      }
-
-      "obey maxItems" in {
-        withTempFolder {
-          queues = new QueueCollection(folderName, timer, scheduler, config, Nil)
-          val handler = new FakeKestrelHandler(queues, 5)
-          val got = new mutable.ListBuffer[QItem]()
-          handler.setItem("red", 0, None, "red1".getBytes)
-          handler.setItem("red", 0, None, "red2".getBytes)
-          handler.setItem("red", 0, None, "red3".getBytes)
           handler.monitorUntil("red", Some(1.hour.fromNow), 2, true) { (itemOption, _) =>
             itemOption.foreach { got += _ }
           }
@@ -234,7 +180,6 @@
         }
       }
 
->>>>>>> fdabf387
       "close all reads" in {
         withTempFolder {
           queues = new QueueCollection(folderName, timer, scheduler, config, Nil)
