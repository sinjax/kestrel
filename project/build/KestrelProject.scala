--- conflicted
+++ resolved
@@ -40,9 +40,8 @@
 
   override def subversionRepository = Some("http://svn.local.twitter.com/maven-public")
 
-<<<<<<< HEAD
   override lazy val markdownTemplate = Source.fromFile("site/markdown.template").mkString
-=======
+
   // generate a jar that can be run for load tests.
   def loadTestJarFilename = "kestrel-tests-" + version.toString + ".jar"
   def loadTestPaths = ((testCompilePath ##) ***) +++ ((mainCompilePath ##) ***)
@@ -55,7 +54,6 @@
   override def packageDistTask = packageLoadTestsAction && super.packageDistTask
 
 //  override def fork = forkRun(List("-Xmx1024m", "-verbosegc", "-XX:+PrintGCDetails"))
->>>>>>> eedb1b78
 
   lazy val putMany = task { args =>
     runTask(Some("net.lag.kestrel.load.PutMany"), testClasspath, args).dependsOn(testCompile)
