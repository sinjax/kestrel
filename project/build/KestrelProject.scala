import sbt._
import com.twitter.sbt._

class KestrelProject(info: ProjectInfo)
  extends StandardServiceProject(info)
  with NoisyDependencies
  with DefaultRepos
  with CompileThriftScrooge
  with SubversionPublisher
  with PublishSite
{
  val ostrich = "com.twitter" % "ostrich" % "4.9.4"
  val naggati = "com.twitter" % "naggati" % "2.2.0"
<<<<<<< HEAD
  val finagle = "com.twitter" % "finagle-core" % "1.9.2-SNAPSHOT"
=======
  val finagle = "com.twitter" % "finagle-core" % "1.9.4-SNAPSHOT"
>>>>>>> 5b08fba4
  val finagle_ostrich4 = "com.twitter" % "finagle-ostrich4" % "1.9.0"
  val scrooge_runtime = "com.twitter" % "scrooge-runtime" % "1.0.3"
  override def scroogeVersion = "1.1.7"

  // building docs seems to make scalac's head explode, so skip it for now. :(
  override def docSources = sources(mainJavaSourcePath ##)

  // for tests only:
  val specs = "org.scala-tools.testing" % "specs_2.8.1" % "1.6.7" % "test"
  val jmock = "org.jmock" % "jmock" % "2.4.0" % "test"
  val cglib = "cglib" % "cglib" % "2.1_3" % "test"
  val asm = "asm" % "asm" % "1.5.3" % "test"
  val objenesis = "org.objenesis" % "objenesis" % "1.1" % "test"
  val hamcrest = "org.hamcrest" % "hamcrest-all" % "1.1" % "test"

  override def mainClass = Some("net.lag.kestrel.Kestrel")

  override def pomExtra =
    <licenses>
      <license>
        <name>Apache 2</name>
        <url>http://www.apache.org/licenses/LICENSE-2.0.txt</url>
        <distribution>repo</distribution>
      </license>
    </licenses>

  override def releaseBuild = !(projectVersion.toString contains "SNAPSHOT")

  override def subversionRepository = Some("http://svn.local.twitter.com/maven-public")

  override def githubRemote = "github"

  // generate a jar that can be run for load tests.
  def loadTestJarFilename = "kestrel-tests-" + version.toString + ".jar"
  def loadTestPaths = ((testCompilePath ##) ***) +++ ((mainCompilePath ##) ***)
  def packageLoadTestsAction =
    packageTask(loadTestPaths, outputPath, loadTestJarFilename, packageOptions) && task {
      distPath.asFile.mkdirs()
      FileUtilities.copyFlat(List(outputPath / loadTestJarFilename), distPath, log).left.toOption
    }
  lazy val packageLoadTests = packageLoadTestsAction
  override def packageDistTask = packageLoadTestsAction && super.packageDistTask

//  override def fork = forkRun(List("-Xmx1024m", "-verbosegc", "-XX:+PrintGCDetails"))

  lazy val putMany = task { args =>
    runTask(Some("net.lag.kestrel.load.PutMany"), testClasspath, args).dependsOn(testCompile)
  } describedAs "Run a load test on PUT."

  lazy val manyClients = task { args =>
    runTask(Some("net.lag.kestrel.load.ManyClients"), testClasspath, args).dependsOn(testCompile)
  } describedAs "Run a load test on many slow clients."

  lazy val flood = task { args =>
    runTask(Some("net.lag.kestrel.load.Flood"), testClasspath, args).dependsOn(testCompile)
  } describedAs "Run a load test on a flood of PUT/GET."

  lazy val packing = task { args =>
    runTask(Some("net.lag.kestrel.load.JournalPacking"), testClasspath, args).dependsOn(testCompile)
  } describedAs "Run a load test on journal packing."
}<|MERGE_RESOLUTION|>--- conflicted
+++ resolved
@@ -11,11 +11,7 @@
 {
   val ostrich = "com.twitter" % "ostrich" % "4.9.4"
   val naggati = "com.twitter" % "naggati" % "2.2.0"
-<<<<<<< HEAD
-  val finagle = "com.twitter" % "finagle-core" % "1.9.2-SNAPSHOT"
-=======
   val finagle = "com.twitter" % "finagle-core" % "1.9.4-SNAPSHOT"
->>>>>>> 5b08fba4
   val finagle_ostrich4 = "com.twitter" % "finagle-ostrich4" % "1.9.0"
   val scrooge_runtime = "com.twitter" % "scrooge-runtime" % "1.0.3"
   override def scroogeVersion = "1.1.7"
