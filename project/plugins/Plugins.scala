--- conflicted
+++ resolved
@@ -19,9 +19,5 @@
   }
   override def ivyRepositories = Seq(Resolver.defaultLocal(None)) ++ repositories
 
-<<<<<<< HEAD
-  val standardProject = "com.twitter" % "standard-project" % "0.12.4"
-=======
   val standardProject = "com.twitter" % "standard-project" % "0.12.7"
->>>>>>> 8d654313
 }
